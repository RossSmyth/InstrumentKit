--- conflicted
+++ resolved
@@ -127,12 +127,13 @@
             try:
                 count = int(count)
             except ValueError:
-<<<<<<< HEAD
                 count = None
-=======
-                # try to read again
-                count = int(self._file.read(-1))
->>>>>>> a059dd91
+                while count is None:
+                    # try to read again
+                    try:
+                        count = int(self._file.read(-1))
+                    except ValueError:
+                        count = None
             self._count = count
             return self._count
 
@@ -206,7 +207,6 @@
 
     @property
     def firmware(self):
-<<<<<<< HEAD
         # the firmware is assumed not to change while the device is active
         # firmware is stored locally as it will be gotten often
         if self._firmware is None:
@@ -215,48 +215,8 @@
                 if self._firmware.find("Unknown") >= 0:
                     self._firmware = None
         return self._firmware
-=======
-        response = self.query("FIRM?")
-        if not qubitekk_check_unknown(response):
-            # run command again
-            response = self.query("FIRM?")
-        return response
-            
-    @property
-    def gate(self):
-        """
-        Gets/sets the Gate mode of the CC1.
-        
-        A setting of `True` means the input signals are anded with the gate 
-        signal and `False` means the input signals are not anded with the gate 
-        signal.
-        
-        :type: `bool`
-        """
-        response = self.query("GATE?")
-        response = int(response)
-        return True if response is 1 else False
-
-    @gate.setter
-    def gate(self, new_val):
-        if isinstance(new_val, int):
-            if new_val != 0 and new_val != 1:
-                raise ValueError("Not a valid gate_enable mode.")
-            new_val = bool(new_val)
-        elif not isinstance(new_val, bool):
-            raise TypeError("CC1 gate_enable must be specified as a boolean.")
-        
-        if new_val is False:
-            if self.firmware.find("v2.001") > 0:
-                self.sendcmd(":GATE 0")
-            else:
-                self.sendcmd(":GATE:OFF")
-        else:
-            if self.firmware.find("v2.001") > 0:
-                self.sendcmd(":GATE 1")
-            else:
-                self.sendcmd(":GATE:ON")
->>>>>>> a059dd91
+
+
 
     @property
     def channel(self):
@@ -269,68 +229,11 @@
         >>> cc = ik.qubitekk.CC1.open_serial('COM8', 19200, timeout=1)
         >>> print cc.channel[0].count
 
-<<<<<<< HEAD
         :rtype: `CC1.Channel`
-=======
-    @property
-    def subtract(self):
-        """
-        Gets/sets the accidental subtraction mode of the CC1.
-
-        A setting of `True` means the reported coincidences have the estimated accidentals subtracted
-        signal and `False` means the raw coincidences are reported
-        signal.
-
-        :type: `bool`
-        """
-        response = self.query("SUBT?")
-        response = int(response)
-        return True if response is 1 else False
-
-    @subtract.setter
-    def subtract(self, new_val):
-        if isinstance(new_val, int):
-            if new_val != 0 and new_val != 1:
-                raise ValueError("Not a valid subtract mode.")
-            new_val = bool(new_val)
-        elif not isinstance(new_val, bool):
-            raise TypeError("CC1 subtract must be specified as a boolean.")
-
-        if new_val is False:
-            if self.firmware.find("v2.001") > 0:
-                self.sendcmd(":SUBT 0")
-            else:
-                self.sendcmd(":SUBT:OFF")
-        else:
-            if self.firmware.find("v2.001") > 0:
-                self.sendcmd(":SUBT 1")
-            else:
-                self.sendcmd(":SUBT:ON")
->>>>>>> a059dd91
-
-        """
-<<<<<<< HEAD
+        """
+
         return ProxyList(self, CC1.Channel, range(self.channel_count))
-=======
-        response = self.query("TRIG?")
-        return self.TriggerMode[int(response)]
-
-    @trigger.setter
-    def trigger(self, new_setting):
-        if not (new_setting is self.TriggerMode.continuous or new_setting is self.TriggerMode.start_stop):
-            raise TypeError("The new trigger setting must be a Trigger Mode.")
-        if new_setting == 0:
-            if self.firmware.find("v2.001") > 0:
-                self.sendcmd(":TRIG 0")
-            else:
-                self.sendcmd(":TRIG:MODE CONT")
-        else:
-            if self.firmware.find("v2.001") > 0:
-                self.sendcmd(":TRIG 1")
-            else:
-                self.sendcmd(":TRIG:MODE STOP")
-
->>>>>>> a059dd91
+
 
     # METHODS #
     def clear_counts(self):
