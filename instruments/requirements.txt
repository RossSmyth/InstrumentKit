numpy
pyserial
quantities
<<<<<<< HEAD
flufl.enum
=======
flufl.enum
future
>>>>>>> cf32bba9
<|MERGE_RESOLUTION|>--- conflicted
+++ resolved
@@ -1,9 +1,5 @@
 numpy
 pyserial
 quantities
-<<<<<<< HEAD
 flufl.enum
-=======
-flufl.enum
-future
->>>>>>> cf32bba9
+future